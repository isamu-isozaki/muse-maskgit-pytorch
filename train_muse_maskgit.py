import torch
import torch.nn.functional as F
from torchvision.utils import save_image
from pathlib import Path
from datasets import load_dataset
import os
from muse_maskgit_pytorch import (
    VQGanVAE,
    MaskGitTrainer,
    MaskGit,
    MaskGitTransformer,
    get_accelerator
)
from muse_maskgit_pytorch.dataset import get_dataset_from_dataroot, ImageTextDataset, split_dataset_into_dataloaders

import argparse

def parse_args():
    # Create the parser
    parser = argparse.ArgumentParser()
    parser.add_argument(
        "--num_tokens", type=int, default=256, help="Number of tokens. Must be same as codebook size above"
    )
    parser.add_argument(
        "--seq_len", type=int, default=1024, help="The sequence length. Must be equivalent to fmap_size ** 2 in vae"
    )
    parser.add_argument(
        "--dim", type=int, default=128, help="Model dimension"
    )
    parser.add_argument(
        "--depth", type=int, default=2, help="The depth of model"
    )
    parser.add_argument(
        "--dim_head", type=int, default=64, help="Attention head dimension"
    )
    parser.add_argument(
        "--heads", type=int, default=8, help="Attention heads"
    )
    parser.add_argument(
        "--ff_mult", type=int, default=4, help="Feed forward expansion factor"
    )
    parser.add_argument(
        "--t5_name", type=str, default="t5-small", help="Name of your t5 model"
    )
    parser.add_argument(
        "--cond_image_size", type=int, default=None, help="Conditional image size."
    )
    parser.add_argument(
        "--cond_drop_prob", type=float, default=0.25, help="Conditional dropout. Related to classifier free guidance"
    )
    parser.add_argument(
        "--validation_prompt", type=str, default="A photo of a dog", help="Validation prompt."
    )
    parser.add_argument(
        "--max_grad_norm", type=float, default=None, help="Max gradient norm."
    )
    parser.add_argument(
        "--seed", type=int, default=42, help="Seed."
    )
    parser.add_argument(
        "--valid_frac", type=float, default=0.05, help="validation fraction."
    )
    parser.add_argument(
        "--use_ema", action="store_true", help="Whether to use ema."
    )
    parser.add_argument(
        "--ema_beta", type=float, default=0.995, help="Ema beta."
    )
    parser.add_argument(
        "--ema_update_after_step", type=int, default=1, help="Ema update after step."
    )
    parser.add_argument(
        "--ema_update_every", type=int, default=1, help="Ema update every this number of steps."
    )
    parser.add_argument(
        "--apply_grad_penalty_every", type=int, default=4, help="Apply gradient penalty every this number of steps."
    )
    parser.add_argument(
        "--image_column", type=str, default="image", help="The column of the dataset containing an image."
    )
    parser.add_argument(
        "--caption_column",
        type=str,
        default="caption",
        help="The column of the dataset containing a caption or a list of captions.",
    )
    parser.add_argument(
        "--log_with",
        type=str,
        default="wandb",
        help=(
            'The integration to report the results and logs to. Supported platforms are `"tensorboard"`'
            ' (default), `"wandb"` and `"comet_ml"`. Use `"all"` to report to all integrations.'
        ),
    )
    parser.add_argument(
        "--mixed_precision",
        type=str,
        default="no",
        choices=["no", "fp16", "bf16"],
        help="Precision to train on."
    )
    parser.add_argument(
        "--results_dir",
        type=str,
        default="results",
        help="Path to save the training samples and checkpoints",
    )
    parser.add_argument(
        "--logging_dir",
        type=str,
        default="results/logs",
        help="Path to log the losses and LR",
    )

    # vae_trainer args
    parser.add_argument(
        "--vae_path",
        type=str,
        default="",
        help="Path to the vae model. eg. 'results/vae.steps.pt'",
    )
    parser.add_argument(
        "--dataset_name",
        type=str,
        default=None,
        help="Name of the huggingface dataset used."
    )
    parser.add_argument(
        "--train_data_dir",
        type=str,
        default=None,
        help="Dataset folder where your input images for training are.",
    )
    parser.add_argument(
        "--num_train_steps",
        type=int,
        default=50000,
        help="Total number of steps to train for. eg. 50000.",
    )
    # Duplicated line
    # parser.add_argument("--dim", type=int, default=128, help="Model dimension.")
    parser.add_argument("--batch_size", type=int, default=1, help="Batch Size.")
    parser.add_argument("--lr", type=float, default=3e-4, help="Learning Rate.")
    parser.add_argument(
        "--gradient_accumulation_steps", type=int, default=1, help="Gradient Accumulation."
    )
    parser.add_argument(
        "--log_model_every",
        type=int,
        default=100,
        help="Log model every this number of steps.",
    )
    parser.add_argument(
        "--save_results_every",
        type=int,
        default=100,
        help="Save results every this number of steps.",
    )
    parser.add_argument(
        "--save_model_every",
        type=int,
        default=500,
        help="Save the model every this number of steps.",
    )
    parser.add_argument("--vq_codebook_size", type=int, default=256, help="Image Size.")
    parser.add_argument(
        "--image_size",
        type=int,
        default=256,
        help="Image size. You may want to start with small images, and then curriculum learn to larger ones, but because the vae is all convolution, it should generalize to 512 (as in paper) without training on it",
    )
    # Parse the argument
    return parser.parse_args()

def main():
    args = parse_args()
<<<<<<< HEAD
    accelerate_kwargs={
        'mixed_precision': "no", # 'fp16',
        'gradient_accumulation_steps': args.gradient_accumulation_steps,
        'device_placement': False,
        'split_batches': True,
        "log_with": "tensorboard",
        "logging_dir": "."
    }
    accelerator = get_accelerator(**accelerate_kwargs)
=======
    accelerator = get_accelerator(log_with=args.log_with, gradient_accumulation_steps=args.gradient_accumulation_steps,mixed_precision=args.mixed_precision, logging_dir=args.logging_dir)
    if accelerator.is_main_process:
        accelerator.init_trackers("muse_maskgit", config=vars(args))
>>>>>>> 6c51a617
    if args.train_data_dir:
        dataset = get_dataset_from_dataroot(args.train_data_dir, args)
    elif args.dataset_name:
        dataset = load_dataset(args.dataset_name)["train"]


    vae = VQGanVAE(
        dim = args.dim,
        vq_codebook_size = args.vq_codebook_size
    ).cuda()

    print ('Resuming VAE from: ', args.vae_path)
    vae.load(args.vae_path)    # you will want to load the exponentially moving averaged VAE

    # then you plug the vae and transformer into your MaskGit as so

    # (1) create your transformer / attention network

    transformer = MaskGitTransformer(
        num_tokens = args.num_tokens,         # must be same as codebook size above
        seq_len = args.seq_len,               # must be equivalent to fmap_size ** 2 in vae
        dim = args.dim,                       # model dimension
        depth = args.depth,                   # depth
        dim_head = args.dim_head,             # attention head dimension
        heads = args.heads,                   # attention heads,
        ff_mult = args.ff_mult,               # feedforward expansion factor
        t5_name = args.t5_name,               # name of your T5
    )

    # (2) pass your trained VAE and the base transformer to MaskGit
    
    # print(dir(transformer.tokenizer))

    maskgit = MaskGit(
        vae = vae,                 # vqgan vae
        transformer = transformer, # transformer
        image_size = args.image_size,          # image size
        cond_drop_prob = args.cond_drop_prob,     # conditional dropout, for classifier free guidance
        cond_image_size = args.cond_image_size
    ).cuda()
    dataset = ImageTextDataset(dataset, args.image_size, transformer.tokenizer, image_column=args.image_column, caption_column=args.caption_column)
    dataloader, validation_dataloader = split_dataset_into_dataloaders(dataset, args.valid_frac, args.seed, args.batch_size)

    trainer = MaskGitTrainer(
        maskgit,\
        dataloader,
        validation_dataloader,
        accelerator,
        current_step=0,
        num_train_steps=args.num_train_steps,
        batch_size=args.batch_size,
<<<<<<< HEAD
        # image_size=args.image_size,  # you may want to start with small images, and then curriculum learn to larger ones, but because the vae is all convolution, it should generalize to 512 (as in paper) without training on it
=======
>>>>>>> 6c51a617
        lr=args.lr,
        max_grad_norm=args.max_grad_norm,
        save_results_every=args.save_results_every,
        save_model_every=args.save_model_every,
        results_dir=args.results_dir,
        logging_dir=args.logging_dir,
        use_ema=args.use_ema,
        ema_beta=args.ema_beta,
        ema_update_after_step=args.ema_update_after_step,
        ema_update_every=args.ema_update_every,
        apply_grad_penalty_every=args.apply_grad_penalty_every,
        gradient_accumulation_steps=args.gradient_accumulation_steps,
        validation_prompt=args.validation_prompt,
<<<<<<< HEAD
        accelerate_kwargs=accelerate_kwargs
=======
        log_model_every=args.log_model_every
>>>>>>> 6c51a617
    )

    trainer.train()



if __name__ == "__main__":
    main()<|MERGE_RESOLUTION|>--- conflicted
+++ resolved
@@ -175,21 +175,9 @@
 
 def main():
     args = parse_args()
-<<<<<<< HEAD
-    accelerate_kwargs={
-        'mixed_precision': "no", # 'fp16',
-        'gradient_accumulation_steps': args.gradient_accumulation_steps,
-        'device_placement': False,
-        'split_batches': True,
-        "log_with": "tensorboard",
-        "logging_dir": "."
-    }
-    accelerator = get_accelerator(**accelerate_kwargs)
-=======
     accelerator = get_accelerator(log_with=args.log_with, gradient_accumulation_steps=args.gradient_accumulation_steps,mixed_precision=args.mixed_precision, logging_dir=args.logging_dir)
     if accelerator.is_main_process:
         accelerator.init_trackers("muse_maskgit", config=vars(args))
->>>>>>> 6c51a617
     if args.train_data_dir:
         dataset = get_dataset_from_dataroot(args.train_data_dir, args)
     elif args.dataset_name:
@@ -241,10 +229,7 @@
         current_step=0,
         num_train_steps=args.num_train_steps,
         batch_size=args.batch_size,
-<<<<<<< HEAD
         # image_size=args.image_size,  # you may want to start with small images, and then curriculum learn to larger ones, but because the vae is all convolution, it should generalize to 512 (as in paper) without training on it
-=======
->>>>>>> 6c51a617
         lr=args.lr,
         max_grad_norm=args.max_grad_norm,
         save_results_every=args.save_results_every,
@@ -258,11 +243,7 @@
         apply_grad_penalty_every=args.apply_grad_penalty_every,
         gradient_accumulation_steps=args.gradient_accumulation_steps,
         validation_prompt=args.validation_prompt,
-<<<<<<< HEAD
-        accelerate_kwargs=accelerate_kwargs
-=======
         log_model_every=args.log_model_every
->>>>>>> 6c51a617
     )
 
     trainer.train()
