import torch
import torch.nn.functional as F
from torchvision.utils import save_image
from pathlib import Path
from datasets import load_dataset
import os
from muse_maskgit_pytorch import VQGanVAE, VQGanVAETrainer, get_accelerator, VQGanVAETaming
from muse_maskgit_pytorch.dataset import (
    get_dataset_from_dataroot,
    ImageDataset,
    split_dataset_into_dataloaders,
)

import argparse


def parse_args():
    # Create the parser
    parser = argparse.ArgumentParser()
    parser.add_argument(
        "--webdataset", type=str, default=None, help="Path to webdataset if using one."
    )
    parser.add_argument(
        "--only_save_last_checkpoint",
        action="store_true",
        help="Only save last checkpoint.",
    )
    parser.add_argument(
        "--validation_image_scale",
        default=1,
        type=float,
        help="Factor by which to scale the validation images.",
    )
    parser.add_argument(
        "--no_center_crop",
        action="store_true",
        help="Don't do center crop.",
    )
    parser.add_argument(
        "--no_flip",
        action="store_true",
        help="Don't flip image.",
    )
    parser.add_argument(
        "--dataset_save_path",
        type=str,
        default="dataset",
        help="Path to save the dataset if you are making one from a directory",
    )
    parser.add_argument(
        "--clear_previous_experiments",
        action="store_true",
        help="Whether to clear previous experiments.",
    )
    parser.add_argument(
        "--max_grad_norm", type=float, default=None, help="Max gradient norm."
    )
    parser.add_argument(
        "--discr_max_grad_norm",
        type=float,
        default=None,
        help="Max gradient norm for discriminator.",
    )
    parser.add_argument("--seed", type=int, default=42, help="Seed.")
    parser.add_argument(
        "--valid_frac", type=float, default=0.05, help="validation fraction."
    )
    parser.add_argument("--use_ema", action="store_true", help="Whether to use ema.")
    parser.add_argument("--ema_beta", type=float, default=0.995, help="Ema beta.")
    parser.add_argument(
        "--ema_update_after_step", type=int, default=1, help="Ema update after step."
    )
    parser.add_argument(
        "--ema_update_every",
        type=int,
        default=1,
        help="Ema update every this number of steps.",
    )
    parser.add_argument(
        "--apply_grad_penalty_every",
        type=int,
        default=4,
        help="Apply gradient penalty every this number of steps.",
    )
    parser.add_argument(
        "--image_column",
        type=str,
        default="image",
        help="The column of the dataset containing an image.",
    )
    parser.add_argument(
        "--caption_column",
        type=str,
        default="caption",
        help="The column of the dataset containing a caption or a list of captions.",
    )
    parser.add_argument(
        "--log_with",
        type=str,
        default="wandb",
        help=(
            'The integration to report the results and logs to. Supported platforms are `"tensorboard"`'
            ' (default), `"wandb"` and `"comet_ml"`. Use `"all"` to report to all integrations.'
        ),
    )
    parser.add_argument(
        "--mixed_precision",
        type=str,
        default="no",
        choices=["no", "fp16", "bf16"],
        help="Precision to train on.",
    )
    parser.add_argument(
        "--results_dir",
        type=str,
        default="results",
        help="Path to save the training samples and checkpoints",
    )
    parser.add_argument(
        "--logging_dir",
        type=str,
        default="results/logs",
        help="Path to log the losses and LR",
    )

    # vae_trainer args
    parser.add_argument(
        "--dataset_name",
        type=str,
        default=None,
        help="Name of the huggingface dataset used.",
    )
    parser.add_argument(
        "--train_data_dir",
        type=str,
        default=None,
        help="Dataset folder where your input images for training are.",
    )
    parser.add_argument(
        "--num_train_steps",
        type=int,
        default=50000,
        help="Total number of steps to train for. eg. 50000.",
    )
    parser.add_argument("--dim", type=int, default=128, help="Model dimension.")
    parser.add_argument("--batch_size", type=int, default=1, help="Batch Size.")
    parser.add_argument("--lr", type=float, default=3e-4, help="Learning Rate.")
    parser.add_argument(
        "--gradient_accumulation_steps",
        type=int,
        default=1,
        help="Gradient Accumulation.",
    )
    parser.add_argument(
        "--save_results_every",
        type=int,
        default=100,
        help="Save results every this number of steps.",
    )
    parser.add_argument(
        "--save_model_every",
        type=int,
        default=500,
        help="Save the model every this number of steps.",
    )
    parser.add_argument("--vq_codebook_size", type=int, default=256, help="Image Size.")
    parser.add_argument(
        "--image_size",
        type=int,
        default=256,
        help="Image size. You may want to start with small images, and then curriculum learn to larger ones, but because the vae is all convolution, it should generalize to 512 (as in paper) without training on it",
    )
    parser.add_argument(
        "--lr_scheduler",
        type=str,
        default="constant",
        help='The scheduler type to use. Choose between ["linear", "cosine", "cosine_with_restarts", "polynomial", "constant", "constant_with_warmup"]',
    )
    parser.add_argument(
        "--lr_warmup_steps",
        type=int,
        default=0,
        help="Number of steps for the warmup in the lr scheduler.",
    )
    parser.add_argument(
        "--resume_path",
        type=str,
        default=None,
        help="Path to the last saved checkpoint. 'results/vae.steps.pt'",
    )
<<<<<<< HEAD
    parser.add_argument(
        "--taming_model_path",
        type=str,
        default=None,
        help="path to your trained VQGAN weights. This should be a .ckpt file. (only valid when taming option is enabled)",
    )

    parser.add_argument(
        "--taming_config_path",
        type=str,
        default=None,
        help="path to your trained VQGAN config. This should be a .yaml file. (only valid when taming option is enabled)",
    )
    parser.add_argument(
        "--optimizer",
        type=str,
        default="Lion",
        help="Optimizer to use. Choose between: ['Adam', 'AdamW','Lion']. Default: Lion",
    )

=======
    parser.add_argument("--optimizer",type=str,
        default='Lion',
        help="Optimizer to use. Choose between: ['Adam', 'AdamW','Lion']. Default: Adam",
    )    
    parser.add_argument("--weight_decay", type=float,
                        default=0.0,
                        help="Optimizer weight_decay to use. Default: 0.0",
                        )    
   
>>>>>>> de941786
    # Parse the argument
    return parser.parse_args()


def preprocess_webdataset(args, image):
    return {args.image_column: image}


def main():
    args = parse_args()
    accelerator = get_accelerator(
        log_with=args.log_with,
        gradient_accumulation_steps=args.gradient_accumulation_steps,
        mixed_precision=args.mixed_precision,
        logging_dir=args.logging_dir,
    )
    if accelerator.is_main_process:
        accelerator.init_trackers("muse_vae", config=vars(args))
    if args.webdataset is not None:
        import webdataset as wds

        dataset = (
            wds.WebDataset(args.webdataset).shuffle(1000).decode("rgb").to_tuple("png")
        )
        dataset = dataset.map(lambda image: preprocess_webdataset(args, image))
    elif args.train_data_dir:
        dataset = get_dataset_from_dataroot(
            args.train_data_dir,
            image_column=args.image_column,
            caption_column=args.caption_column,
            save_path=args.dataset_save_path,
        )
    elif args.dataset_name:
        dataset = load_dataset(args.dataset_name)["train"]

    vae = VQGanVAE(dim=args.dim, vq_codebook_size=args.vq_codebook_size)
    if args.taming_model_path:
        print("Loading Taming VQGanVAE")
        vae = VQGanVAETaming(
            vqgan_model_path=args.taming_model_path,
            vqgan_config_path=args.taming_config_path,
        )
        args.num_tokens = vae.codebook_size
        args.seq_len = vae.get_encoded_fmap_size(args.image_size) ** 2
    elif args.resume_path:
        accelerator.print(f"Resuming VAE from: {args.resume_path}")
        vae.load(args.resume_path)

        resume_from_parts = args.resume_path.split(".")
        for i in range(len(resume_from_parts) - 1, -1, -1):
            if resume_from_parts[i].isdigit():
                current_step = int(resume_from_parts[i])
                accelerator.print(f"Found step {current_step} for the VAE model.")
                break
        if current_step == 0:
            accelerator.print("No step found for the VAE model.")
    else:
        accelerator.print("No step found for the VAE model.")
        current_step = 0

    dataset = ImageDataset(
        dataset,
        args.image_size,
        image_column=args.image_column,
        center_crop=not args.no_center_crop,
        flip=not args.no_flip,
    )
    # dataloader

    dataloader, validation_dataloader = split_dataset_into_dataloaders(
        dataset, args.valid_frac, args.seed, args.batch_size
    )
    trainer = VQGanVAETrainer(
        vae,
        dataloader,
        validation_dataloader,
        accelerator,
        current_step=current_step,
        num_train_steps=args.num_train_steps,
        lr=args.lr,
        lr_scheduler_type=args.lr_scheduler,
        lr_warmup_steps=args.lr_warmup_steps,
        max_grad_norm=args.max_grad_norm,
        discr_max_grad_norm=args.discr_max_grad_norm,
        save_results_every=args.save_results_every,
        save_model_every=args.save_model_every,
        results_dir=args.results_dir,
        logging_dir=args.logging_dir,
        use_ema=args.use_ema,
        ema_beta=args.ema_beta,
        ema_update_after_step=args.ema_update_after_step,
        ema_update_every=args.ema_update_every,
        apply_grad_penalty_every=args.apply_grad_penalty_every,
        gradient_accumulation_steps=args.gradient_accumulation_steps,
        clear_previous_experiments=args.clear_previous_experiments,
        validation_image_scale=args.validation_image_scale,
        only_save_last_checkpoint=args.only_save_last_checkpoint,
        optimizer=args.optimizer,
    )

    trainer.train()


if __name__ == "__main__":
    main()<|MERGE_RESOLUTION|>--- conflicted
+++ resolved
@@ -4,7 +4,12 @@
 from pathlib import Path
 from datasets import load_dataset
 import os
-from muse_maskgit_pytorch import VQGanVAE, VQGanVAETrainer, get_accelerator, VQGanVAETaming
+from muse_maskgit_pytorch import (
+    VQGanVAE,
+    VQGanVAETrainer,
+    get_accelerator,
+    VQGanVAETaming,
+)
 from muse_maskgit_pytorch.dataset import (
     get_dataset_from_dataroot,
     ImageDataset,
@@ -188,7 +193,6 @@
         default=None,
         help="Path to the last saved checkpoint. 'results/vae.steps.pt'",
     )
-<<<<<<< HEAD
     parser.add_argument(
         "--taming_model_path",
         type=str,
@@ -208,18 +212,12 @@
         default="Lion",
         help="Optimizer to use. Choose between: ['Adam', 'AdamW','Lion']. Default: Lion",
     )
-
-=======
-    parser.add_argument("--optimizer",type=str,
-        default='Lion',
-        help="Optimizer to use. Choose between: ['Adam', 'AdamW','Lion']. Default: Adam",
-    )    
-    parser.add_argument("--weight_decay", type=float,
-                        default=0.0,
-                        help="Optimizer weight_decay to use. Default: 0.0",
-                        )    
-   
->>>>>>> de941786
+    parser.add_argument(
+        "--weight_decay",
+        type=float,
+        default=0.0,
+        help="Optimizer weight_decay to use. Default: 0.0",
+    )
     # Parse the argument
     return parser.parse_args()
 
