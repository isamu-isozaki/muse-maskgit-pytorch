from torch.utils.data import Dataset
import torchvision.transforms as T
from PIL import Image, ImageFile
from pathlib import Path
from muse_maskgit_pytorch.t5 import MAX_LENGTH
import datasets
import random
import torch
ImageFile.LOAD_TRUNCATED_IMAGES = True
from torch.utils.data import Dataset, DataLoader, random_split

class ImageDataset(Dataset):
    def __init__(self, dataset, image_size, image_column="image"):
        super().__init__()
        self.dataset = dataset
        self.image_column = image_column
        self.transform = T.Compose(
            [
                T.Lambda(lambda img: img.convert("RGB") if img.mode != "RGB" else img),
                T.Resize(image_size),
                T.RandomHorizontalFlip(),
                T.CenterCrop(image_size),
                T.ToTensor(),
            ]
        )

    def __len__(self):
        return len(self.dataset)

    def __getitem__(self, index):
        image= self.dataset[index][self.image_column]
        return self.transform(image)
    
class ImageTextDataset(ImageDataset):
    def __init__(self, dataset, image_size, tokenizer, image_column="image", caption_column="caption"):
        super().__init__(dataset, image_size=image_size, image_column=image_column)
        self.caption_column = caption_column
        self.tokenizer = tokenizer

    def __getitem__(self, index):
        image_path = self.dataset[index][self.image_column]
        image = Image.open(image_path)
        if not image.mode == "RGB":
            image = image.convert("RGB")
        if self.caption_column == None:
            text = ""
        else:
            caption_file = self.dataset[index][self.caption_column]
            descriptions = Path(caption_file).read_text().split('\n')
            descriptions = list(filter(lambda t: len(t) > 0, descriptions))
            # rn only working with 1st caption
            text = descriptions[0]
            
        encoded = self.tokenizer.batch_encode_plus(
            [text],
            return_tensors="pt",
            padding="longest",
            max_length=MAX_LENGTH,
            truncation=True,
        )

        input_ids = encoded.input_ids
        attn_mask = encoded.attention_mask
<<<<<<< HEAD
        
        # dirty way to fix shape issue
        input_ids = input_ids.squeeze(0)
        attn_mask = attn_mask.squeeze(0)
        
        return self.transform(image), input_ids, attn_mask
=======
        return self.transform(image), input_ids[0], attn_mask[0]
>>>>>>> 6c51a617

def get_dataset_from_dataroot(data_root, args):
    image_paths = list(Path(data_root).rglob("*.[jJ][pP][gG]"))
    random.shuffle(image_paths)
    data_dict = {args.image_column: [], args.caption_column: []}
<<<<<<< HEAD
    image_paths = image_paths[:1000]
    print(f"Found {len(image_paths)} images")
    for image_path in image_paths:
        image_path = str(image_path)
        text_file = image_path.replace("jpg", "txt") 
        data_dict[args.image_column].append(image_path)
        data_dict[args.caption_column].append(text_file)

    return datasets.Dataset.from_dict(data_dict)

=======
    dataset = datasets.Dataset.from_dict(data_dict)
    for image_path in image_paths:
        image = Image.open(image_path)
        if not image.mode == "RGB":
            image = image.convert("RGB")
        dataset.add_item({args.image_column: image, args.caption_column: None})
    return dataset
>>>>>>> 6c51a617
def split_dataset_into_dataloaders(dataset, valid_frac=0.05, seed=42, batch_size=1):
    if valid_frac > 0:
        train_size = int((1 - valid_frac) * len(dataset))
        valid_size = len(dataset) - train_size
        dataset, validation_dataset = random_split(dataset, [train_size, valid_size], generator = torch.Generator().manual_seed(seed))
        print(f'training with dataset of {len(dataset)} samples and validating with randomly splitted {len(validation_dataset)} samples')
    else:
        validation_dataset = dataset
        print(f'training with shared training and valid dataset of {len(dataset)} samples')
    dataloader = DataLoader(
        dataset,
        batch_size = batch_size,
        shuffle = True
    )

    validation_dataoloader = DataLoader(
        validation_dataset,
        batch_size = batch_size,
        shuffle = True
    )
    return dataloader, validation_dataoloader<|MERGE_RESOLUTION|>--- conflicted
+++ resolved
@@ -61,33 +61,12 @@
 
         input_ids = encoded.input_ids
         attn_mask = encoded.attention_mask
-<<<<<<< HEAD
-        
-        # dirty way to fix shape issue
-        input_ids = input_ids.squeeze(0)
-        attn_mask = attn_mask.squeeze(0)
-        
-        return self.transform(image), input_ids, attn_mask
-=======
         return self.transform(image), input_ids[0], attn_mask[0]
->>>>>>> 6c51a617
 
 def get_dataset_from_dataroot(data_root, args):
     image_paths = list(Path(data_root).rglob("*.[jJ][pP][gG]"))
     random.shuffle(image_paths)
     data_dict = {args.image_column: [], args.caption_column: []}
-<<<<<<< HEAD
-    image_paths = image_paths[:1000]
-    print(f"Found {len(image_paths)} images")
-    for image_path in image_paths:
-        image_path = str(image_path)
-        text_file = image_path.replace("jpg", "txt") 
-        data_dict[args.image_column].append(image_path)
-        data_dict[args.caption_column].append(text_file)
-
-    return datasets.Dataset.from_dict(data_dict)
-
-=======
     dataset = datasets.Dataset.from_dict(data_dict)
     for image_path in image_paths:
         image = Image.open(image_path)
@@ -95,7 +74,7 @@
             image = image.convert("RGB")
         dataset.add_item({args.image_column: image, args.caption_column: None})
     return dataset
->>>>>>> 6c51a617
+
 def split_dataset_into_dataloaders(dataset, valid_frac=0.05, seed=42, batch_size=1):
     if valid_frac > 0:
         train_size = int((1 - valid_frac) * len(dataset))
