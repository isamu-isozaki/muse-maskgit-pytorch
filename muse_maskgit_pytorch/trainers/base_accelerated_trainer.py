--- conflicted
+++ resolved
@@ -15,13 +15,9 @@
 from accelerate import Accelerator, DistributedType, DistributedDataParallelKwargs
 
 from ema_pytorch import EMA
-<<<<<<< HEAD
 from tqdm import tqdm
-
-=======
 from torch.optim import Adam, AdamW
 from lion_pytorch import Lion
->>>>>>> a4682822
 
 import numpy as np
 
@@ -41,13 +37,11 @@
 def identity(t, *args, **kwargs):
     return t
 
-
 def cycle(dl):
     while True:
         for data in dl:
             yield data
 
-
 def cast_tuple(t):
     return t if isinstance(t, (tuple, list)) else (t,)
 
@@ -55,7 +49,6 @@
 def yes_or_no(question):
     answer = input(f"{question} (y/n) ")
     return answer.lower() in ("yes", "y")
-
 
 def pair(val):
     return val if isinstance(val, tuple) else (val, val)
@@ -66,9 +59,7 @@
         return image.convert(img_type)
     return image
 
-
 # image related helpers fnuctions and dataset
-
 
 def get_accelerator(**accelerate_kwargs):
     ddp_kwargs = DistributedDataParallelKwargs(find_unused_parameters=True)
@@ -79,7 +70,6 @@
 
     accelerator = Accelerator(**accelerate_kwargs)
     return accelerator
-
 
 def split_dataset(dataset, valid_frac, accelerator, seed=42):
     if valid_frac > 0:
