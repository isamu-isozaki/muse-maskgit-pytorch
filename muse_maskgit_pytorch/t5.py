--- conflicted
+++ resolved
@@ -67,10 +67,7 @@
     input_ids = input_ids.to(device)
     attn_mask = attn_mask.to(device)
     t5.eval()
-<<<<<<< HEAD
-=======
     input_ids, attn_mask = input_ids.to(device), attn_mask.to(device)
->>>>>>> 6c51a617
     with torch.no_grad():
         output = t5(input_ids = input_ids, attention_mask = attn_mask)
         encoded_text = output.last_hidden_state.detach()
@@ -101,8 +98,4 @@
         max_length = MAX_LENGTH,
         truncation = True
     )
-<<<<<<< HEAD
-    return t5_encode_text_from_encoded(encoded.input_ids, encoded.attention_mask, t5, output_device)
-=======
-    return t5_encode_text_from_encoded(encoded["input_ids"], encoded["attention_mask"], t5, output_device)
->>>>>>> 6c51a617
+    return t5_encode_text_from_encoded(encoded["input_ids"], encoded["attention_mask"], t5, output_device)